/*
 * Copyright 2011 LMAX Ltd.
 *
 * Licensed under the Apache License, Version 2.0 (the "License");
 * you may not use this file except in compliance with the License.
 * You may obtain a copy of the License at
 *
 * http://www.apache.org/licenses/LICENSE-2.0
 *
 * Unless required by applicable law or agreed to in writing, software
 * distributed under the License is distributed on an "AS IS" BASIS,
 * WITHOUT WARRANTIES OR CONDITIONS OF ANY KIND, either express or implied.
 * See the License for the specific language governing permissions and
 * limitations under the License.
 */
package com.lmax.disruptor;


import com.lmax.disruptor.dsl.ProducerType;

abstract class RingBufferPad
{
    protected long p1, p2, p3, p4, p5, p6, p7;
}

abstract class RingBufferFields<E> extends RingBufferPad
{
    private static final int BUFFER_PAD = 128 / 8;

    private final long indexMask;
    private final Object[] entries;
    protected final int bufferSize;
    protected final Sequencer sequencer;

    RingBufferFields(
        EventFactory<E> eventFactory,
        Sequencer sequencer)
    {
        this.sequencer = sequencer;
        this.bufferSize = sequencer.getBufferSize();

        if (bufferSize < 1)
        {
            throw new IllegalArgumentException("bufferSize must not be less than 1");
        }
        if (Integer.bitCount(bufferSize) != 1)
        {
            throw new IllegalArgumentException("bufferSize must be a power of 2");
        }

        this.indexMask = bufferSize - 1;
        this.entries = new Object[sequencer.getBufferSize() + 2 * BUFFER_PAD];
        fill(eventFactory);
    }

    private void fill(EventFactory<E> eventFactory)
    {
        for (int i = 0; i < bufferSize; i++)
        {
            entries[BUFFER_PAD + i] = eventFactory.newInstance();
        }
    }

    @SuppressWarnings("unchecked")
    protected final E elementAt(long sequence)
    {
<<<<<<< HEAD
        return (E) entries[BUFFER_PAD + (((int) sequence) & (entries.length - ((BUFFER_PAD * 2) + 1)))];
=======
        return (E) entries[BUFFER_PAD + (int) (sequence & indexMask)];
>>>>>>> 720d9e67
    }
}

/**
 * Ring based store of reusable entries containing the data representing
 * an event being exchanged between event producer and {@link EventProcessor}s.
 *
 * @param <E> implementation storing the data for sharing during exchange or parallel coordination of an event.
 */
public final class RingBuffer<E> extends RingBufferFields<E> implements Cursored, EventSequencer<E>, EventSink<E>
{
    public static final long INITIAL_CURSOR_VALUE = Sequence.INITIAL_VALUE;
    protected long p1, p2, p3, p4, p5, p6, p7;

    /**
     * Construct a RingBuffer with the full option set.
     *
     * @param eventFactory to newInstance entries for filling the RingBuffer
     * @param sequencer    sequencer to handle the ordering of events moving through the RingBuffer.
     * @throws IllegalArgumentException if bufferSize is less than 1 or not a power of 2
     */
    RingBuffer(
        EventFactory<E> eventFactory,
        Sequencer sequencer)
    {
        super(eventFactory, sequencer);
    }

    /**
     * Create a new multiple producer RingBuffer with the specified wait strategy.
     *
     * @param factory      used to create the events within the ring buffer.
     * @param bufferSize   number of elements to create within the ring buffer.
     * @param waitStrategy used to determine how to wait for new elements to become available.
     * @throws IllegalArgumentException if bufferSize is less than 1 or not a power of 2
     * @see MultiProducerSequencer
     */
    public static <E> RingBuffer<E> createMultiProducer(
        EventFactory<E> factory,
        int bufferSize,
        WaitStrategy waitStrategy)
    {
        MultiProducerSequencer sequencer = new MultiProducerSequencer(bufferSize, waitStrategy);

        return new RingBuffer<E>(factory, sequencer);
    }

    /**
     * Create a new multiple producer RingBuffer using the default wait strategy  {@link BlockingWaitStrategy}.
     *
     * @param factory    used to create the events within the ring buffer.
     * @param bufferSize number of elements to create within the ring buffer.
     * @throws IllegalArgumentException if <tt>bufferSize</tt> is less than 1 or not a power of 2
     * @see MultiProducerSequencer
     */
    public static <E> RingBuffer<E> createMultiProducer(EventFactory<E> factory, int bufferSize)
    {
        return createMultiProducer(factory, bufferSize, new BlockingWaitStrategy());
    }

    /**
     * Create a new single producer RingBuffer with the specified wait strategy.
     *
     * @param factory      used to create the events within the ring buffer.
     * @param bufferSize   number of elements to create within the ring buffer.
     * @param waitStrategy used to determine how to wait for new elements to become available.
     * @throws IllegalArgumentException if bufferSize is less than 1 or not a power of 2
     * @see SingleProducerSequencer
     */
    public static <E> RingBuffer<E> createSingleProducer(
        EventFactory<E> factory,
        int bufferSize,
        WaitStrategy waitStrategy)
    {
        SingleProducerSequencer sequencer = new SingleProducerSequencer(bufferSize, waitStrategy);

        return new RingBuffer<E>(factory, sequencer);
    }

    /**
     * Create a new single producer RingBuffer using the default wait strategy  {@link BlockingWaitStrategy}.
     *
     * @param factory    used to create the events within the ring buffer.
     * @param bufferSize number of elements to create within the ring buffer.
     * @throws IllegalArgumentException if <tt>bufferSize</tt> is less than 1 or not a power of 2
     * @see MultiProducerSequencer
     */
    public static <E> RingBuffer<E> createSingleProducer(EventFactory<E> factory, int bufferSize)
    {
        return createSingleProducer(factory, bufferSize, new BlockingWaitStrategy());
    }

    /**
     * Create a new Ring Buffer with the specified producer type (SINGLE or MULTI)
     *
     * @param producerType producer type to use {@link ProducerType}.
     * @param factory      used to create events within the ring buffer.
     * @param bufferSize   number of elements to create within the ring buffer.
     * @param waitStrategy used to determine how to wait for new elements to become available.
     * @throws IllegalArgumentException if bufferSize is less than 1 or not a power of 2
     */
    public static <E> RingBuffer<E> create(
        ProducerType producerType,
        EventFactory<E> factory,
        int bufferSize,
        WaitStrategy waitStrategy)
    {
        switch (producerType)
        {
            case SINGLE:
                return createSingleProducer(factory, bufferSize, waitStrategy);
            case MULTI:
                return createMultiProducer(factory, bufferSize, waitStrategy);
            default:
                throw new IllegalStateException(producerType.toString());
        }
    }

    /**
     * <p>Get the event for a given sequence in the RingBuffer.</p>
     * <p>
     * <p>This call has 2 uses.  Firstly use this call when publishing to a ring buffer.
     * After calling {@link RingBuffer#next()} use this call to get hold of the
     * preallocated event to fill with data before calling {@link RingBuffer#publish(long)}.</p>
     * <p>
     * <p>Secondly use this call when consuming data from the ring buffer.  After calling
     * {@link SequenceBarrier#waitFor(long)} call this method with any value greater than
     * that your current consumer sequence and less than or equal to the value returned from
     * the {@link SequenceBarrier#waitFor(long)} method.</p>
     *
     * @param sequence for the event
     * @return the event for the given sequence
     */
    @Override
    public E get(long sequence)
    {
        return elementAt(sequence);
    }

    /**
     * Increment and return the next sequence for the ring buffer.  Calls of this
     * method should ensure that they always publish the sequence afterward.  E.g.
     * <pre>
     * long sequence = ringBuffer.next();
     * try {
     *     Event e = ringBuffer.get(sequence);
     *     // Do some work with the event.
     * } finally {
     *     ringBuffer.publish(sequence);
     * }
     * </pre>
     *
     * @return The next sequence to publish to.
     * @see RingBuffer#publish(long)
     * @see RingBuffer#get(long)
     */
    @Override
    public long next()
    {
        return sequencer.next();
    }

    /**
     * The same functionality as {@link RingBuffer#next()}, but allows the caller to claim
     * the next n sequences.
     *
     * @param n number of slots to claim
     * @return sequence number of the highest slot claimed
     * @see Sequencer#next(int)
     */
    @Override
    public long next(int n)
    {
        return sequencer.next(n);
    }

    /**
     * <p>Increment and return the next sequence for the ring buffer.  Calls of this
     * method should ensure that they always publish the sequence afterward.  E.g.
     * <pre>
     * long sequence = ringBuffer.next();
     * try {
     *     Event e = ringBuffer.get(sequence);
     *     // Do some work with the event.
     * } finally {
     *     ringBuffer.publish(sequence);
     * }
     * </pre>
     * <p>This method will not block if there is not space available in the ring
     * buffer, instead it will throw an {@link InsufficientCapacityException}.
     *
     * @return The next sequence to publish to.
     * @throws InsufficientCapacityException if the necessary space in the ring buffer is not available
     * @see RingBuffer#publish(long)
     * @see RingBuffer#get(long)
     */
    @Override
    public long tryNext() throws InsufficientCapacityException
    {
        return sequencer.tryNext();
    }

    /**
     * The same functionality as {@link RingBuffer#tryNext()}, but allows the caller to attempt
     * to claim the next n sequences.
     *
     * @param n number of slots to claim
     * @return sequence number of the highest slot claimed
     * @throws InsufficientCapacityException if the necessary space in the ring buffer is not available
     */
    @Override
    public long tryNext(int n) throws InsufficientCapacityException
    {
        return sequencer.tryNext(n);
    }

    /**
     * Resets the cursor to a specific value.  This can be applied at any time, but it is worth noting
     * that it can cause a data race and should only be used in controlled circumstances.  E.g. during
     * initialisation.
     *
     * @param sequence The sequence to reset too.
     * @throws IllegalStateException If any gating sequences have already been specified.
     */
    @Deprecated
    public void resetTo(long sequence)
    {
        sequencer.claim(sequence);
        sequencer.publish(sequence);
    }

    /**
     * Sets the cursor to a specific sequence and returns the preallocated entry that is stored there.  This
     * can cause a data race and should only be done in controlled circumstances, e.g. during initialisation.
     *
     * @param sequence The sequence to claim.
     * @return The preallocated event.
     */
    public E claimAndGetPreallocated(long sequence)
    {
        sequencer.claim(sequence);
        return get(sequence);
    }

    /**
     * Determines if a particular entry has been published.
     *
     * @param sequence The sequence to identify the entry.
     * @return If the value has been published or not.
     */
    public boolean isPublished(long sequence)
    {
        return sequencer.isAvailable(sequence);
    }

    /**
     * Add the specified gating sequences to this instance of the Disruptor.  They will
     * safely and atomically added to the list of gating sequences.
     *
     * @param gatingSequences The sequences to add.
     */
    public void addGatingSequences(Sequence... gatingSequences)
    {
        sequencer.addGatingSequences(gatingSequences);
    }

    /**
     * Get the minimum sequence value from all of the gating sequences
     * added to this ringBuffer.
     *
     * @return The minimum gating sequence or the cursor sequence if
     * no sequences have been added.
     */
    public long getMinimumGatingSequence()
    {
        return sequencer.getMinimumSequence();
    }

    /**
     * Remove the specified sequence from this ringBuffer.
     *
     * @param sequence to be removed.
     * @return <tt>true</tt> if this sequence was found, <tt>false</tt> otherwise.
     */
    public boolean removeGatingSequence(Sequence sequence)
    {
        return sequencer.removeGatingSequence(sequence);
    }

    /**
     * Create a new SequenceBarrier to be used by an EventProcessor to track which messages
     * are available to be read from the ring buffer given a list of sequences to track.
     *
     * @param sequencesToTrack the additional sequences to track
     * @return A sequence barrier that will track the specified sequences.
     * @see SequenceBarrier
     */
    public SequenceBarrier newBarrier(Sequence... sequencesToTrack)
    {
        return sequencer.newBarrier(sequencesToTrack);
    }

    /**
     * Creates an event poller for this ring buffer gated on the supplied sequences.
     *
     * @param gatingSequences
     * @return A poller that will gate on this ring buffer and the supplied sequences.
     */
    public EventPoller<E> newPoller(Sequence... gatingSequences)
    {
        return sequencer.newPoller(this, gatingSequences);
    }

    /**
     * Get the current cursor value for the ring buffer.  The actual value received
     * will depend on the type of {@link Sequencer} that is being used.
     *
     * @see MultiProducerSequencer
     * @see SingleProducerSequencer
     */
    @Override
    public long getCursor()
    {
        return sequencer.getCursor();
    }

    /**
     * The size of the buffer.
     */
    public int getBufferSize()
    {
        return bufferSize;
    }

    /**
     * Given specified <tt>requiredCapacity</tt> determines if that amount of space
     * is available.  Note, you can not assume that if this method returns <tt>true</tt>
     * that a call to {@link RingBuffer#next()} will not block.  Especially true if this
     * ring buffer is set up to handle multiple producers.
     *
     * @param requiredCapacity The capacity to check for.
     * @return <tt>true</tt> If the specified <tt>requiredCapacity</tt> is available
     * <tt>false</tt> if now.
     */
    public boolean hasAvailableCapacity(int requiredCapacity)
    {
        return sequencer.hasAvailableCapacity(requiredCapacity);
    }


    /**
     * @see com.lmax.disruptor.EventSink#publishEvent(com.lmax.disruptor.EventTranslator)
     */
    @Override
    public void publishEvent(EventTranslator<E> translator)
    {
        final long sequence = sequencer.next();
        translateAndPublish(translator, sequence);
    }

    /**
     * @see com.lmax.disruptor.EventSink#tryPublishEvent(com.lmax.disruptor.EventTranslator)
     */
    @Override
    public boolean tryPublishEvent(EventTranslator<E> translator)
    {
        try
        {
            final long sequence = sequencer.tryNext();
            translateAndPublish(translator, sequence);
            return true;
        }
        catch (InsufficientCapacityException e)
        {
            return false;
        }
    }

    /**
     * @see com.lmax.disruptor.EventSink#publishEvent(com.lmax.disruptor.EventTranslatorOneArg, Object)
     * com.lmax.disruptor.EventSink#publishEvent(com.lmax.disruptor.EventTranslatorOneArg, A)
     */
    @Override
    public <A> void publishEvent(EventTranslatorOneArg<E, A> translator, A arg0)
    {
        final long sequence = sequencer.next();
        translateAndPublish(translator, sequence, arg0);
    }

    /**
     * @see com.lmax.disruptor.EventSink#tryPublishEvent(com.lmax.disruptor.EventTranslatorOneArg, Object)
     * com.lmax.disruptor.EventSink#tryPublishEvent(com.lmax.disruptor.EventTranslatorOneArg, A)
     */
    @Override
    public <A> boolean tryPublishEvent(EventTranslatorOneArg<E, A> translator, A arg0)
    {
        try
        {
            final long sequence = sequencer.tryNext();
            translateAndPublish(translator, sequence, arg0);
            return true;
        }
        catch (InsufficientCapacityException e)
        {
            return false;
        }
    }

    /**
     * @see com.lmax.disruptor.EventSink#publishEvent(com.lmax.disruptor.EventTranslatorTwoArg, Object, Object)
     * com.lmax.disruptor.EventSink#publishEvent(com.lmax.disruptor.EventTranslatorTwoArg, A, B)
     */
    @Override
    public <A, B> void publishEvent(EventTranslatorTwoArg<E, A, B> translator, A arg0, B arg1)
    {
        final long sequence = sequencer.next();
        translateAndPublish(translator, sequence, arg0, arg1);
    }

    /**
     * @see com.lmax.disruptor.EventSink#tryPublishEvent(com.lmax.disruptor.EventTranslatorTwoArg, Object, Object)
     * com.lmax.disruptor.EventSink#tryPublishEvent(com.lmax.disruptor.EventTranslatorTwoArg, A, B)
     */
    @Override
    public <A, B> boolean tryPublishEvent(EventTranslatorTwoArg<E, A, B> translator, A arg0, B arg1)
    {
        try
        {
            final long sequence = sequencer.tryNext();
            translateAndPublish(translator, sequence, arg0, arg1);
            return true;
        }
        catch (InsufficientCapacityException e)
        {
            return false;
        }
    }

    /**
     * @see com.lmax.disruptor.EventSink#publishEvent(com.lmax.disruptor.EventTranslatorThreeArg, Object, Object, Object)
     * com.lmax.disruptor.EventSink#publishEvent(com.lmax.disruptor.EventTranslatorThreeArg, A, B, C)
     */
    @Override
    public <A, B, C> void publishEvent(EventTranslatorThreeArg<E, A, B, C> translator, A arg0, B arg1, C arg2)
    {
        final long sequence = sequencer.next();
        translateAndPublish(translator, sequence, arg0, arg1, arg2);
    }

    /**
     * @see com.lmax.disruptor.EventSink#tryPublishEvent(com.lmax.disruptor.EventTranslatorThreeArg, Object, Object, Object)
     * com.lmax.disruptor.EventSink#tryPublishEvent(com.lmax.disruptor.EventTranslatorThreeArg, A, B, C)
     */
    @Override
    public <A, B, C> boolean tryPublishEvent(EventTranslatorThreeArg<E, A, B, C> translator, A arg0, B arg1, C arg2)
    {
        try
        {
            final long sequence = sequencer.tryNext();
            translateAndPublish(translator, sequence, arg0, arg1, arg2);
            return true;
        }
        catch (InsufficientCapacityException e)
        {
            return false;
        }
    }

    /**
     * @see com.lmax.disruptor.EventSink#publishEvent(com.lmax.disruptor.EventTranslatorVararg, java.lang.Object...)
     */
    @Override
    public void publishEvent(EventTranslatorVararg<E> translator, Object... args)
    {
        final long sequence = sequencer.next();
        translateAndPublish(translator, sequence, args);
    }

    /**
     * @see com.lmax.disruptor.EventSink#tryPublishEvent(com.lmax.disruptor.EventTranslatorVararg, java.lang.Object...)
     */
    @Override
    public boolean tryPublishEvent(EventTranslatorVararg<E> translator, Object... args)
    {
        try
        {
            final long sequence = sequencer.tryNext();
            translateAndPublish(translator, sequence, args);
            return true;
        }
        catch (InsufficientCapacityException e)
        {
            return false;
        }
    }


    /**
     * @see com.lmax.disruptor.EventSink#publishEvents(com.lmax.disruptor.EventTranslator[])
     */
    @Override
    public void publishEvents(EventTranslator<E>[] translators)
    {
        publishEvents(translators, 0, translators.length);
    }

    /**
     * @see com.lmax.disruptor.EventSink#publishEvents(com.lmax.disruptor.EventTranslator[], int, int)
     */
    @Override
    public void publishEvents(EventTranslator<E>[] translators, int batchStartsAt, int batchSize)
    {
        checkBounds(translators, batchStartsAt, batchSize);
        final long finalSequence = sequencer.next(batchSize);
        translateAndPublishBatch(translators, batchStartsAt, batchSize, finalSequence);
    }

    /**
     * @see com.lmax.disruptor.EventSink#tryPublishEvents(com.lmax.disruptor.EventTranslator[])
     */
    @Override
    public boolean tryPublishEvents(EventTranslator<E>[] translators)
    {
        return tryPublishEvents(translators, 0, translators.length);
    }

    /**
     * @see com.lmax.disruptor.EventSink#tryPublishEvents(com.lmax.disruptor.EventTranslator[], int, int)
     */
    @Override
    public boolean tryPublishEvents(EventTranslator<E>[] translators, int batchStartsAt, int batchSize)
    {
        checkBounds(translators, batchStartsAt, batchSize);
        try
        {
            final long finalSequence = sequencer.tryNext(batchSize);
            translateAndPublishBatch(translators, batchStartsAt, batchSize, finalSequence);
            return true;
        }
        catch (InsufficientCapacityException e)
        {
            return false;
        }
    }

    /**
     * @see com.lmax.disruptor.EventSink#publishEvents(com.lmax.disruptor.EventTranslatorOneArg, Object[])
     * com.lmax.disruptor.EventSink#publishEvents(com.lmax.disruptor.EventTranslatorOneArg, A[])
     */
    @Override
    public <A> void publishEvents(EventTranslatorOneArg<E, A> translator, A[] arg0)
    {
        publishEvents(translator, 0, arg0.length, arg0);
    }

    /**
     * @see com.lmax.disruptor.EventSink#publishEvents(com.lmax.disruptor.EventTranslatorOneArg, int, int, Object[])
     * com.lmax.disruptor.EventSink#publishEvents(com.lmax.disruptor.EventTranslatorOneArg, int, int, A[])
     */
    @Override
    public <A> void publishEvents(EventTranslatorOneArg<E, A> translator, int batchStartsAt, int batchSize, A[] arg0)
    {
        checkBounds(arg0, batchStartsAt, batchSize);
        final long finalSequence = sequencer.next(batchSize);
        translateAndPublishBatch(translator, arg0, batchStartsAt, batchSize, finalSequence);
    }

    /**
     * @see com.lmax.disruptor.EventSink#tryPublishEvents(com.lmax.disruptor.EventTranslatorOneArg, Object[])
     * com.lmax.disruptor.EventSink#tryPublishEvents(com.lmax.disruptor.EventTranslatorOneArg, A[])
     */
    @Override
    public <A> boolean tryPublishEvents(EventTranslatorOneArg<E, A> translator, A[] arg0)
    {
        return tryPublishEvents(translator, 0, arg0.length, arg0);
    }

    /**
     * @see com.lmax.disruptor.EventSink#tryPublishEvents(com.lmax.disruptor.EventTranslatorOneArg, int, int, Object[])
     * com.lmax.disruptor.EventSink#tryPublishEvents(com.lmax.disruptor.EventTranslatorOneArg, int, int, A[])
     */
    @Override
    public <A> boolean tryPublishEvents(
        EventTranslatorOneArg<E, A> translator, int batchStartsAt, int batchSize, A[] arg0)
    {
        checkBounds(arg0, batchStartsAt, batchSize);
        try
        {
            final long finalSequence = sequencer.tryNext(batchSize);
            translateAndPublishBatch(translator, arg0, batchStartsAt, batchSize, finalSequence);
            return true;
        }
        catch (InsufficientCapacityException e)
        {
            return false;
        }
    }

    /**
     * @see com.lmax.disruptor.EventSink#publishEvents(com.lmax.disruptor.EventTranslatorTwoArg, Object[], Object[])
     * com.lmax.disruptor.EventSink#publishEvents(com.lmax.disruptor.EventTranslatorTwoArg, A[], B[])
     */
    @Override
    public <A, B> void publishEvents(EventTranslatorTwoArg<E, A, B> translator, A[] arg0, B[] arg1)
    {
        publishEvents(translator, 0, arg0.length, arg0, arg1);
    }

    /**
     * @see com.lmax.disruptor.EventSink#publishEvents(com.lmax.disruptor.EventTranslatorTwoArg, int, int, Object[], Object[])
     * com.lmax.disruptor.EventSink#publishEvents(com.lmax.disruptor.EventTranslatorTwoArg, int, int, A[], B[])
     */
    @Override
    public <A, B> void publishEvents(
        EventTranslatorTwoArg<E, A, B> translator, int batchStartsAt, int batchSize, A[] arg0, B[] arg1)
    {
        checkBounds(arg0, arg1, batchStartsAt, batchSize);
        final long finalSequence = sequencer.next(batchSize);
        translateAndPublishBatch(translator, arg0, arg1, batchStartsAt, batchSize, finalSequence);
    }

    /**
     * @see com.lmax.disruptor.EventSink#tryPublishEvents(com.lmax.disruptor.EventTranslatorTwoArg, Object[], Object[])
     * com.lmax.disruptor.EventSink#tryPublishEvents(com.lmax.disruptor.EventTranslatorTwoArg, A[], B[])
     */
    @Override
    public <A, B> boolean tryPublishEvents(EventTranslatorTwoArg<E, A, B> translator, A[] arg0, B[] arg1)
    {
        return tryPublishEvents(translator, 0, arg0.length, arg0, arg1);
    }

    /**
     * @see com.lmax.disruptor.EventSink#tryPublishEvents(com.lmax.disruptor.EventTranslatorTwoArg, int, int, Object[], Object[])
     * com.lmax.disruptor.EventSink#tryPublishEvents(com.lmax.disruptor.EventTranslatorTwoArg, int, int, A[], B[])
     */
    @Override
    public <A, B> boolean tryPublishEvents(
        EventTranslatorTwoArg<E, A, B> translator, int batchStartsAt, int batchSize, A[] arg0, B[] arg1)
    {
        checkBounds(arg0, arg1, batchStartsAt, batchSize);
        try
        {
            final long finalSequence = sequencer.tryNext(batchSize);
            translateAndPublishBatch(translator, arg0, arg1, batchStartsAt, batchSize, finalSequence);
            return true;
        }
        catch (InsufficientCapacityException e)
        {
            return false;
        }
    }

    /**
     * @see com.lmax.disruptor.EventSink#publishEvents(com.lmax.disruptor.EventTranslatorThreeArg, Object[], Object[], Object[])
     * com.lmax.disruptor.EventSink#publishEvents(com.lmax.disruptor.EventTranslatorThreeArg, A[], B[], C[])
     */
    @Override
    public <A, B, C> void publishEvents(EventTranslatorThreeArg<E, A, B, C> translator, A[] arg0, B[] arg1, C[] arg2)
    {
        publishEvents(translator, 0, arg0.length, arg0, arg1, arg2);
    }

    /**
     * @see com.lmax.disruptor.EventSink#publishEvents(com.lmax.disruptor.EventTranslatorThreeArg, int, int, Object[], Object[], Object[])
     * com.lmax.disruptor.EventSink#publishEvents(com.lmax.disruptor.EventTranslatorThreeArg, int, int, A[], B[], C[])
     */
    @Override
    public <A, B, C> void publishEvents(
        EventTranslatorThreeArg<E, A, B, C> translator, int batchStartsAt, int batchSize, A[] arg0, B[] arg1, C[] arg2)
    {
        checkBounds(arg0, arg1, arg2, batchStartsAt, batchSize);
        final long finalSequence = sequencer.next(batchSize);
        translateAndPublishBatch(translator, arg0, arg1, arg2, batchStartsAt, batchSize, finalSequence);
    }

    /**
     * @see com.lmax.disruptor.EventSink#tryPublishEvents(com.lmax.disruptor.EventTranslatorThreeArg, Object[], Object[], Object[])
     * com.lmax.disruptor.EventSink#tryPublishEvents(com.lmax.disruptor.EventTranslatorThreeArg, A[], B[], C[])
     */
    @Override
    public <A, B, C> boolean tryPublishEvents(
        EventTranslatorThreeArg<E, A, B, C> translator, A[] arg0, B[] arg1, C[] arg2)
    {
        return tryPublishEvents(translator, 0, arg0.length, arg0, arg1, arg2);
    }

    /**
     * @see com.lmax.disruptor.EventSink#tryPublishEvents(com.lmax.disruptor.EventTranslatorThreeArg, int, int, Object[], Object[], Object[])
     * com.lmax.disruptor.EventSink#tryPublishEvents(com.lmax.disruptor.EventTranslatorThreeArg, int, int, A[], B[], C[])
     */
    @Override
    public <A, B, C> boolean tryPublishEvents(
        EventTranslatorThreeArg<E, A, B, C> translator, int batchStartsAt, int batchSize, A[] arg0, B[] arg1, C[] arg2)
    {
        checkBounds(arg0, arg1, arg2, batchStartsAt, batchSize);
        try
        {
            final long finalSequence = sequencer.tryNext(batchSize);
            translateAndPublishBatch(translator, arg0, arg1, arg2, batchStartsAt, batchSize, finalSequence);
            return true;
        }
        catch (InsufficientCapacityException e)
        {
            return false;
        }
    }

    /**
     * @see com.lmax.disruptor.EventSink#publishEvents(com.lmax.disruptor.EventTranslatorVararg, java.lang.Object[][])
     */
    @Override
    public void publishEvents(EventTranslatorVararg<E> translator, Object[]... args)
    {
        publishEvents(translator, 0, args.length, args);
    }

    /**
     * @see com.lmax.disruptor.EventSink#publishEvents(com.lmax.disruptor.EventTranslatorVararg, int, int, java.lang.Object[][])
     */
    @Override
    public void publishEvents(EventTranslatorVararg<E> translator, int batchStartsAt, int batchSize, Object[]... args)
    {
        checkBounds(batchStartsAt, batchSize, args);
        final long finalSequence = sequencer.next(batchSize);
        translateAndPublishBatch(translator, batchStartsAt, batchSize, finalSequence, args);
    }

    /**
     * @see com.lmax.disruptor.EventSink#tryPublishEvents(com.lmax.disruptor.EventTranslatorVararg, java.lang.Object[][])
     */
    @Override
    public boolean tryPublishEvents(EventTranslatorVararg<E> translator, Object[]... args)
    {
        return tryPublishEvents(translator, 0, args.length, args);
    }

    /**
     * @see com.lmax.disruptor.EventSink#tryPublishEvents(com.lmax.disruptor.EventTranslatorVararg, int, int, java.lang.Object[][])
     */
    @Override
    public boolean tryPublishEvents(
        EventTranslatorVararg<E> translator, int batchStartsAt, int batchSize, Object[]... args)
    {
        checkBounds(args, batchStartsAt, batchSize);
        try
        {
            final long finalSequence = sequencer.tryNext(batchSize);
            translateAndPublishBatch(translator, batchStartsAt, batchSize, finalSequence, args);
            return true;
        }
        catch (InsufficientCapacityException e)
        {
            return false;
        }
    }

    /**
     * Publish the specified sequence.  This action marks this particular
     * message as being available to be read.
     *
     * @param sequence the sequence to publish.
     */
    @Override
    public void publish(long sequence)
    {
        sequencer.publish(sequence);
    }

    /**
     * Publish the specified sequences.  This action marks these particular
     * messages as being available to be read.
     *
     * @param lo the lowest sequence number to be published
     * @param hi the highest sequence number to be published
     * @see Sequencer#next(int)
     */
    @Override
    public void publish(long lo, long hi)
    {
        sequencer.publish(lo, hi);
    }

    /**
     * Get the remaining capacity for this ringBuffer.
     *
     * @return The number of slots remaining.
     */
    public long remainingCapacity()
    {
        return sequencer.remainingCapacity();
    }

    private void checkBounds(final EventTranslator<E>[] translators, final int batchStartsAt, final int batchSize)
    {
        checkBatchSizing(batchStartsAt, batchSize);
        batchOverRuns(translators, batchStartsAt, batchSize);
    }

    private void checkBatchSizing(int batchStartsAt, int batchSize)
    {
        if (batchStartsAt < 0 || batchSize < 0)
        {
            throw new IllegalArgumentException("Both batchStartsAt and batchSize must be positive but got: batchStartsAt " + batchStartsAt + " and batchSize " + batchSize);
        }
        else if (batchSize > bufferSize)
        {
            throw new IllegalArgumentException("The ring buffer cannot accommodate " + batchSize + " it only has space for " + bufferSize + " entities.");
        }
    }

    private <A> void checkBounds(final A[] arg0, final int batchStartsAt, final int batchSize)
    {
        checkBatchSizing(batchStartsAt, batchSize);
        batchOverRuns(arg0, batchStartsAt, batchSize);
    }

    private <A, B> void checkBounds(final A[] arg0, final B[] arg1, final int batchStartsAt, final int batchSize)
    {
        checkBatchSizing(batchStartsAt, batchSize);
        batchOverRuns(arg0, batchStartsAt, batchSize);
        batchOverRuns(arg1, batchStartsAt, batchSize);
    }

    private <A, B, C> void checkBounds(
        final A[] arg0, final B[] arg1, final C[] arg2, final int batchStartsAt, final int batchSize)
    {
        checkBatchSizing(batchStartsAt, batchSize);
        batchOverRuns(arg0, batchStartsAt, batchSize);
        batchOverRuns(arg1, batchStartsAt, batchSize);
        batchOverRuns(arg2, batchStartsAt, batchSize);
    }

    private void checkBounds(final int batchStartsAt, final int batchSize, final Object[][] args)
    {
        checkBatchSizing(batchStartsAt, batchSize);
        batchOverRuns(args, batchStartsAt, batchSize);
    }

    private <A> void batchOverRuns(final A[] arg0, final int batchStartsAt, final int batchSize)
    {
        if (batchStartsAt + batchSize > arg0.length)
        {
            throw new IllegalArgumentException(
                "A batchSize of: " + batchSize +
                    " with batchStatsAt of: " + batchStartsAt +
                    " will overrun the available number of arguments: " + (arg0.length - batchStartsAt));
        }
    }

    private void translateAndPublish(EventTranslator<E> translator, long sequence)
    {
        try
        {
            translator.translateTo(get(sequence), sequence);
        }
        finally
        {
            sequencer.publish(sequence);
        }
    }

    private <A> void translateAndPublish(EventTranslatorOneArg<E, A> translator, long sequence, A arg0)
    {
        try
        {
            translator.translateTo(get(sequence), sequence, arg0);
        }
        finally
        {
            sequencer.publish(sequence);
        }
    }

    private <A, B> void translateAndPublish(EventTranslatorTwoArg<E, A, B> translator, long sequence, A arg0, B arg1)
    {
        try
        {
            translator.translateTo(get(sequence), sequence, arg0, arg1);
        }
        finally
        {
            sequencer.publish(sequence);
        }
    }

    private <A, B, C> void translateAndPublish(
        EventTranslatorThreeArg<E, A, B, C> translator, long sequence,
        A arg0, B arg1, C arg2)
    {
        try
        {
            translator.translateTo(get(sequence), sequence, arg0, arg1, arg2);
        }
        finally
        {
            sequencer.publish(sequence);
        }
    }

    private void translateAndPublish(EventTranslatorVararg<E> translator, long sequence, Object... args)
    {
        try
        {
            translator.translateTo(get(sequence), sequence, args);
        }
        finally
        {
            sequencer.publish(sequence);
        }
    }

    private void translateAndPublishBatch(
        final EventTranslator<E>[] translators, int batchStartsAt,
        final int batchSize, final long finalSequence)
    {
        final long initialSequence = finalSequence - (batchSize - 1);
        try
        {
            long sequence = initialSequence;
            final int batchEndsAt = batchStartsAt + batchSize;
            for (int i = batchStartsAt; i < batchEndsAt; i++)
            {
                final EventTranslator<E> translator = translators[i];
                translator.translateTo(get(sequence), sequence++);
            }
        }
        finally
        {
            sequencer.publish(initialSequence, finalSequence);
        }
    }

    private <A> void translateAndPublishBatch(
        final EventTranslatorOneArg<E, A> translator, final A[] arg0,
        int batchStartsAt, final int batchSize, final long finalSequence)
    {
        final long initialSequence = finalSequence - (batchSize - 1);
        try
        {
            long sequence = initialSequence;
            final int batchEndsAt = batchStartsAt + batchSize;
            for (int i = batchStartsAt; i < batchEndsAt; i++)
            {
                translator.translateTo(get(sequence), sequence++, arg0[i]);
            }
        }
        finally
        {
            sequencer.publish(initialSequence, finalSequence);
        }
    }

    private <A, B> void translateAndPublishBatch(
        final EventTranslatorTwoArg<E, A, B> translator, final A[] arg0,
        final B[] arg1, int batchStartsAt, int batchSize,
        final long finalSequence)
    {
        final long initialSequence = finalSequence - (batchSize - 1);
        try
        {
            long sequence = initialSequence;
            final int batchEndsAt = batchStartsAt + batchSize;
            for (int i = batchStartsAt; i < batchEndsAt; i++)
            {
                translator.translateTo(get(sequence), sequence++, arg0[i], arg1[i]);
            }
        }
        finally
        {
            sequencer.publish(initialSequence, finalSequence);
        }
    }

    private <A, B, C> void translateAndPublishBatch(
        final EventTranslatorThreeArg<E, A, B, C> translator,
        final A[] arg0, final B[] arg1, final C[] arg2, int batchStartsAt,
        final int batchSize, final long finalSequence)
    {
        final long initialSequence = finalSequence - (batchSize - 1);
        try
        {
            long sequence = initialSequence;
            final int batchEndsAt = batchStartsAt + batchSize;
            for (int i = batchStartsAt; i < batchEndsAt; i++)
            {
                translator.translateTo(get(sequence), sequence++, arg0[i], arg1[i], arg2[i]);
            }
        }
        finally
        {
            sequencer.publish(initialSequence, finalSequence);
        }
    }

    private void translateAndPublishBatch(
        final EventTranslatorVararg<E> translator, int batchStartsAt,
        final int batchSize, final long finalSequence, final Object[][] args)
    {
        final long initialSequence = finalSequence - (batchSize - 1);
        try
        {
            long sequence = initialSequence;
            final int batchEndsAt = batchStartsAt + batchSize;
            for (int i = batchStartsAt; i < batchEndsAt; i++)
            {
                translator.translateTo(get(sequence), sequence++, args[i]);
            }
        }
        finally
        {
            sequencer.publish(initialSequence, finalSequence);
        }
    }

    @Override
    public String toString()
    {
        return "RingBuffer{" +
            "bufferSize=" + bufferSize +
            ", sequencer=" + sequencer +
            "}";
    }
}<|MERGE_RESOLUTION|>--- conflicted
+++ resolved
@@ -64,11 +64,7 @@
     @SuppressWarnings("unchecked")
     protected final E elementAt(long sequence)
     {
-<<<<<<< HEAD
-        return (E) entries[BUFFER_PAD + (((int) sequence) & (entries.length - ((BUFFER_PAD * 2) + 1)))];
-=======
         return (E) entries[BUFFER_PAD + (int) (sequence & indexMask)];
->>>>>>> 720d9e67
     }
 }
 
